<!DOCTYPE html>
<html lang="ru">
<head>
    <meta charset="utf-8" />
    <meta name="viewport" content="width=device-width, initial-scale=1" />
    <title>Новости — Конструктивистский агрегатор</title>
    <link rel="preconnect" href="https://fonts.googleapis.com" />
    <link rel="preconnect" href="https://fonts.gstatic.com" crossorigin />
    <link href="https://fonts.googleapis.com/css2?family=DM+Sans:wght@400;500;700&display=swap" rel="stylesheet" />
    <style>
        :root {
            --ink: #2a1f14;
            --ink-soft: rgba(42, 31, 20, 0.72);
            --ink-faded: rgba(42, 31, 20, 0.58);
            --paper: #fef7ef;
            --veil: rgba(255, 255, 255, 0.82);
            --glass: rgba(255, 255, 255, 0.7);
            --sunset: #f8a978;
            --rose: #e98973;
            --olive: #5c7d63;
            --accent-muted: rgba(233, 137, 115, 0.28);
            --border-soft: rgba(42, 31, 20, 0.12);
            --shadow-soft: 0 32px 60px -36px rgba(42, 31, 20, 0.55);
            --radius-lg: 24px;
            --radius-xl: 32px;
        }

        * {
            box-sizing: border-box;
        }

        body {
            margin: 0;
            font-family: 'DM Sans', 'DejaVu Sans', sans-serif;
            background: radial-gradient(120% 120% at 12% -10%, rgba(248, 169, 120, 0.25), transparent 60%),
                        radial-gradient(150% 130% at 88% -20%, rgba(233, 137, 115, 0.2), transparent 65%),
                        linear-gradient(180deg, #fff9f0 0%, #f6e7d6 48%, #f2decc 100%);
            color: var(--ink);
            min-height: 100vh;
            padding: max(12px, env(safe-area-inset-top)) max(12px, env(safe-area-inset-right))
                     max(24px, env(safe-area-inset-bottom)) max(12px, env(safe-area-inset-left));
        }

        main {
            max-width: 1240px;
            margin: 0 auto;
            padding: 48px clamp(12px, 5vw, 42px) 96px;
        }

        .surface {
            background: var(--veil);
            border-radius: var(--radius-xl);
            padding: clamp(24px, 5vw, 56px);
            border: 1px solid rgba(255, 255, 255, 0.6);
            box-shadow: var(--shadow-soft);
            backdrop-filter: blur(24px);
        }

        header.hero {
            display: grid;
            gap: 18px;
            margin-bottom: 36px;
        }

        header.hero h1 {
            margin: 0;
            font-size: clamp(2.6rem, 5vw, 3.8rem);
            letter-spacing: 2px;
            color: var(--olive);
            text-transform: lowercase;
        }

        header.hero h1 span {
            display: inline-block;
            position: relative;
        }

        header.hero h1 span::after {
            content: "";
            position: absolute;
            left: 0;
            bottom: -10px;
            width: 68%;
            height: 10px;
            border-radius: 999px;
            background: linear-gradient(90deg, var(--sunset), var(--rose));
        }

        .tagline {
            max-width: 760px;
            font-size: 1.05rem;
            line-height: 1.7;
            color: var(--ink-soft);
        }

        form.controls {
            margin-top: 24px;
            display: grid;
            gap: 18px;
            grid-template-areas:
                "search"
                "toggles"
                "actions";
            background: var(--glass);
            border-radius: var(--radius-lg);
            padding: clamp(20px, 4vw, 28px);
            border: 1px solid rgba(42, 31, 20, 0.1);
            box-shadow: inset 0 0 0 1px rgba(255, 255, 255, 0.35);
            width: 100%;
        }

        form.controls input[type="hidden"] {
            display: none;
        }

        form.controls .search-field {
            grid-area: search;
            display: flex;
            align-items: center;
            gap: 12px;
            padding: 12px 18px;
            border-radius: 18px;
            border: 1px solid rgba(42, 31, 20, 0.12);
            background: rgba(255, 255, 255, 0.9);
            box-shadow: inset 0 0 0 1px rgba(248, 169, 120, 0.18);
        }

        form.controls .search-field::before {
            content: "⌕";
            font-size: 1.1rem;
            color: var(--olive);
        }

        form.controls input[type="text"] {
            flex: 1;
            border: none;
            font-size: 1rem;
            background: transparent;
            outline: none;
            color: var(--ink);
        }

        form.controls input[type="text"]::placeholder {
            color: rgba(42, 31, 20, 0.45);
        }

        form.controls .toggles {
            grid-area: toggles;
            display: flex;
            flex-wrap: wrap;
            gap: 12px;
        }

        label.toggle {
            position: relative;
            display: inline-flex;
            align-items: center;
            gap: 12px;
            padding: 10px 16px;
            border-radius: 999px;
            background: rgba(248, 169, 120, 0.14);
            border: 1px solid rgba(233, 137, 115, 0.32);
            font-size: 0.95rem;
            font-weight: 600;
            color: var(--ink-soft);
        }

        label.toggle input {
            position: absolute;
            opacity: 0;
            inset: 0;
            cursor: pointer;
        }

        .toggle__indicator {
            width: 46px;
            height: 24px;
            border-radius: 999px;
            background: rgba(42, 31, 20, 0.16);
            position: relative;
            transition: background 0.2s ease;
        }

        .toggle__indicator::after {
            content: "";
            position: absolute;
            top: 3px;
            left: 4px;
            width: 18px;
            height: 18px;
            border-radius: 50%;
            background: #fff;
            box-shadow: 0 4px 10px rgba(0, 0, 0, 0.15);
            transition: transform 0.2s ease;
        }

        label.toggle input:checked + .toggle__indicator {
            background: linear-gradient(135deg, var(--sunset), var(--rose));
        }

        label.toggle input:checked + .toggle__indicator::after {
            transform: translateX(20px);
        }

        .toggle__label {
            pointer-events: none;
        }

        form.controls .control-actions {
            grid-area: actions;
            display: flex;
            flex-wrap: wrap;
            gap: 12px;
            justify-content: flex-start;
            width: 100%;

        }

        form.controls button {
            border: none;
            border-radius: 999px;
            padding: 12px 26px;
            font-weight: 700;
            letter-spacing: 1.2px;
            text-transform: uppercase;
            cursor: pointer;
            background: linear-gradient(135deg, var(--sunset), var(--rose));
            color: #fff;
            box-shadow: 0 18px 30px -24px rgba(233, 137, 115, 0.9);
            transition: transform 0.2s ease, box-shadow 0.2s ease, filter 0.2s ease;
            max-width: 100%;
            min-width: 0;
        }

        form.controls button:hover {
            transform: translateY(-2px);
            box-shadow: 0 22px 36px -22px rgba(233, 137, 115, 0.85);
            filter: saturate(1.05);
        }

        form.controls button.refresh-button {
            background: linear-gradient(135deg, #5c7d63, #2f4d38);
            box-shadow: 0 18px 30px -24px rgba(92, 125, 99, 0.75);
        }

        form.controls button.refresh-button:hover {
            box-shadow: 0 22px 36px -20px rgba(47, 77, 56, 0.7);
        }

        form.controls button:focus-visible {
            outline: 3px solid rgba(233, 137, 115, 0.45);
            outline-offset: 2px;
        }

        .translation-note {
            margin-top: 10px;
            font-size: 0.95rem;
            color: var(--ink-soft);
        }

        .summary-bar {
            margin: 32px 0 40px;
            padding: 18px 22px;
            border-radius: 18px;
            background: rgba(255, 255, 255, 0.88);
            border: 1px solid rgba(233, 137, 115, 0.22);
            display: flex;
            flex-wrap: wrap;
            gap: 12px;
            align-items: center;
        }

        .stat-chip {
            display: inline-flex;
            align-items: center;
            gap: 8px;
            padding: 8px 14px;
            border-radius: 999px;
            background: rgba(248, 169, 120, 0.18);
            font-weight: 600;
            color: var(--ink-soft);
        }

        .stat-chip strong {
            color: var(--olive);
        }

        .summary-bar .timestamp {
            margin-left: auto;
            font-weight: 600;
            color: var(--ink-faded);
        }

        .summary-bar a {
            color: var(--rose);
            font-weight: 600;
            text-decoration: none;
        }

        .summary-bar a:hover {
            text-decoration: underline;
        }

        .flash {
            margin: 16px 0 0;
            padding: 14px 18px;
            border-radius: 14px;
            background: rgba(92, 125, 99, 0.16);
            border: 1px solid rgba(92, 125, 99, 0.32);
            font-weight: 600;
            color: var(--ink-soft);
        }

        .cards {
            display: grid;
            gap: 28px;
        }

        article.card {
            position: relative;
            display: grid;
            gap: 24px;
            padding: 28px;
            border-radius: 24px;
            background: linear-gradient(140deg, rgba(255, 255, 255, 0.96), rgba(253, 217, 166, 0.42));
            border: 1px solid rgba(42, 31, 20, 0.08);
            box-shadow: 0 26px 48px -34px rgba(42, 31, 20, 0.68);
            overflow: hidden;
            transition: transform 0.2s ease, box-shadow 0.2s ease;
            z-index: 0;
        }

        article.card::after {
            content: "";
            position: absolute;
            inset: -120px 50% auto -60px;
            height: 220px;
            background: radial-gradient(circle at center, rgba(248, 169, 120, 0.35), transparent 65%);
            transform: rotate(24deg);
            opacity: 0.6;
            pointer-events: none;
        }

        article.card:hover {
            transform: translateY(-4px);
            box-shadow: 0 32px 54px -28px rgba(42, 31, 20, 0.7);
        }

        article.card > * {
            position: relative;
            z-index: 1;
        }

        .card-header {
            display: flex;
            justify-content: space-between;
            align-items: baseline;
            font-size: 0.8rem;
            letter-spacing: 2px;
            text-transform: uppercase;
            color: var(--olive);
            z-index: 1;
        }

        .source-pill {
            display: inline-flex;
            align-items: center;
            gap: 6px;
            padding: 6px 12px;
            border-radius: 999px;
            background: rgba(92, 125, 99, 0.12);
            border: 1px solid rgba(92, 125, 99, 0.26);
            font-weight: 700;
        }

        .card-header .published {
            color: var(--ink-faded);
            font-weight: 600;
        }

        .pictogram-wrapper {
            border-radius: 18px;
            padding: 12px;
            background: linear-gradient(135deg, var(--accent, var(--olive)), rgba(233, 137, 115, 0.6));
            border: 1px solid rgba(42, 31, 20, 0.12);
            box-shadow: 0 20px 32px -26px rgba(233, 137, 115, 0.9);
        }

        .pictogram-wrapper img {
            width: 100%;
            display: block;
            border-radius: 12px;
        }

        .card-body {
            display: grid;
            gap: 14px;
        }

        .card-body h2 {
            margin: 0;
            font-size: 1.7rem;
            line-height: 1.25;
            color: var(--accent, var(--rose));
        }

        .card-body .original {
            font-size: 0.95rem;
            color: var(--ink-soft);
            line-height: 1.45;
        }

        .card-body .original > div {
            margin-top: 6px;
        }

        .card-body .original-label {
            display: inline-flex;
            align-items: center;
            gap: 6px;
            padding: 4px 10px;
            border-radius: 999px;
            background: rgba(248, 169, 120, 0.16);
            text-transform: uppercase;
            letter-spacing: 1.6px;
            font-size: 0.75rem;
            color: var(--ink-faded);
        }

        .card-body .description {
            margin: 0;
            font-size: 1rem;
            line-height: 1.65;
            color: var(--ink);
        }

        .card-footer {
            margin-top: 8px;
            display: flex;
            flex-wrap: wrap;
            gap: 12px;
            align-items: center;
        }

        .card-footer a {
            text-decoration: none;
            padding: 10px 18px;
            border-radius: 999px;
            border: 1px solid var(--accent, var(--rose));
            color: var(--accent, var(--rose));
            font-weight: 600;
            text-transform: uppercase;
            letter-spacing: 1px;
            transition: background 0.2s ease, color 0.2s ease, box-shadow 0.2s ease;
            background: rgba(233, 137, 115, 0.08);
        }

        .card-footer a:hover,
        .card-footer a:focus-visible {
            background: linear-gradient(135deg, var(--sunset), var(--rose));
            color: #fff;
            box-shadow: 0 16px 28px -22px rgba(42, 31, 20, 0.6);
        }

        .card-footer .timestamp {
            font-size: 0.85rem;
            font-weight: 600;
            color: var(--ink-faded);
        }

        .no-results {
            margin-top: 36px;
            padding: 60px 24px;
            border-radius: 20px;
            border: 2px dashed rgba(42, 31, 20, 0.2);
            background: rgba(253, 217, 166, 0.35);
            font-size: 1.05rem;
            color: var(--ink-soft);
        }

        .all-news {
            margin-top: 56px;
            padding: 28px;
            border-radius: 22px;
            background: rgba(255, 255, 255, 0.9);
            border: 1px solid rgba(42, 31, 20, 0.1);
            box-shadow: 0 24px 44px -34px rgba(42, 31, 20, 0.55);
        }

        .all-news h2 {
            margin: 0 0 18px;
            font-size: 1.4rem;
            color: var(--olive);
            letter-spacing: 1px;
        }

        .all-news ul {
            list-style: none;
            margin: 0;
            padding: 0;
            display: grid;
            gap: 14px;
        }

        .all-news li {
            display: grid;
            grid-template-columns: minmax(0, 0.8fr) minmax(0, 1.8fr) auto;
            gap: 16px;
            align-items: center;
            padding: 14px 18px;
            border-radius: 16px;
            background: rgba(253, 217, 166, 0.22);
            border: 1px solid rgba(42, 31, 20, 0.1);
        }

        .all-news li .source {
            font-weight: 600;
            color: var(--ink-soft);
        }

        .all-news li a {
            color: var(--olive);
            font-weight: 600;
            text-decoration: none;
        }

        .all-news li a:hover,
        .all-news li a:focus-visible {
            text-decoration: underline;
        }

        .all-news li .time {
            font-size: 0.85rem;
            color: var(--ink-faded);
            justify-self: end;
        }

        footer.note {
            margin-top: 56px;
            padding: 18px 0 0;
            font-size: 0.9rem;
            color: var(--ink-faded);
            border-top: 1px dashed rgba(42, 31, 20, 0.2);
        }

        @media (min-width: 720px) {
            form.controls {
                grid-template-areas:
                    "search search"
                    "toggles actions";
                grid-template-columns: minmax(0, 1.4fr) minmax(0, 1fr);
                align-items: center;
            }

            form.controls .control-actions {
                justify-content: flex-end;
            }
        }

        @media (min-width: 820px) {
            .cards {
                grid-template-columns: repeat(auto-fit, minmax(320px, 1fr));
            }
        }

        @media (min-width: 1024px) {
            header.hero {
                grid-template-columns: 1.1fr 0.9fr;
                align-items: end;
                gap: 40px;
            }

            form.controls {
                grid-template-areas: "search toggles actions";
                grid-template-columns: minmax(0, 2.2fr) minmax(0, 1.4fr) auto;
            }

            .cards {
                grid-template-columns: repeat(auto-fit, minmax(360px, 1fr));
            }

            article.card {
                grid-template-columns: minmax(320px, 0.85fr) minmax(360px, 1.15fr);
            }

            .card-body h2 {
                font-size: 1.9rem;
            }
        }

        @media (max-width: 640px) {
            main {
                padding: 40px 14px 82px;
            }

            header.hero {
                text-align: center;
            }

            .tagline {
                font-size: 1rem;
            }

            .surface {
                padding: 24px 18px 38px;
            }

            form.controls {
                padding: 18px 16px 22px;
                gap: 14px;
            }

            form.controls .toggles {
                flex-direction: column;
            }

            label.toggle {
                width: 100%;
                justify-content: space-between;
            }

            form.controls .control-actions {
                flex-direction: column;
                justify-content: stretch;
<<<<<<< HEAD
                align-items: stretch;
            }

            form.controls button {
                flex: 1 1 auto;
                width: 100%;
=======
                width: 100%;
            }

            form.controls button {
                flex: 1 1 100%;
                width: 100%;
                text-align: center;
>>>>>>> 25107e91
            }

            .summary-bar {
                flex-direction: column;
                align-items: flex-start;
                padding: 16px;
            }

            .summary-bar .timestamp,
            .summary-bar a {
                margin-left: 0;
            }

            article.card {
                padding: 22px 18px;
            }

            .pictogram-wrapper {
                padding: 10px;
            }

            .card-body h2 {
                font-size: 1.4rem;
            }

            .card-footer {
                flex-direction: column;
                align-items: stretch;
<<<<<<< HEAD
=======

>>>>>>> 25107e91
            }

            .card-footer a,
            .card-footer .timestamp {
                width: 100%;
                text-align: center;
            }

            .all-news li {
                grid-template-columns: minmax(0, 1fr);
                gap: 10px;
            }

            .all-news li .time {
                justify-self: start;
            }
        }

        @media (max-width: 420px) {
            body {
                font-size: 0.98rem;
            }

            header.hero h1 {
                font-size: 2.1rem;
                letter-spacing: 1px;
            }

            .tagline {
                line-height: 1.5;
            }

            form.controls .search-field {
                padding: 10px 14px;
            }

            .toggle__indicator {
                width: 42px;
                height: 22px;
            }

            .toggle__indicator::after {
                width: 16px;
                height: 16px;
            }

            label.toggle {
                font-size: 0.9rem;
                padding: 10px 14px;
            }

            article.card {
                border-radius: 20px;
            }

            .card-body h2 {
                font-size: 1.3rem;
            }

            .card-body .description {
                font-size: 0.96rem;
            }

            .all-news {
                padding: 20px 16px;
            }

            .all-news li {
                padding: 12px;
            }
        }
    </style>
</head>
<body>
    <main>
        <div class="surface">
            <header class="hero">
                <h1><span>Новости в плакатах</span></h1>
                <p class="tagline">Свежая картина мира из внешних источников, переведённая и превращённая в конструктивистские пиктограммы. Выберите тему, включите перевод и смотрите на события через форму и цвет.</p>
            </header>

            {% if forced_refresh %}
            <div class="flash">Лента обновлена. Последнее обновление: {{ updated_at }}</div>
            {% endif %}

            <form class="controls" method="get">
                <input type="hidden" name="translate" value="off" />
                <input type="hidden" name="view_all" value="off" />
                <input type="hidden" name="refreshed" value="" />
                <div class="search-field">
                    <input type="text" name="q" value="{{ query }}" placeholder="Поиск по заголовкам, описаниям и источникам" />
                </div>
                <div class="toggles">
                    <label class="toggle">
                        <input type="checkbox" name="translate" value="on" {% if translate %}checked{% endif %} />
                        <span class="toggle__indicator"></span>
                        <span class="toggle__label">Перевод на русский</span>
                    </label>
                    <label class="toggle">
                        <input type="checkbox" name="view_all" value="on" {% if view_all %}checked{% endif %} />
                        <span class="toggle__indicator"></span>
                        <span class="toggle__label">Показать список всех новостей</span>
                    </label>
                </div>
                <div class="control-actions">
                    <button type="submit">Искать</button>
                    <button type="submit" name="action" value="refresh" class="refresh-button">Обновить ленту</button>
                </div>
            </form>

            <div class="summary-bar">
                <span class="stat-chip"><strong>{{ matches }}</strong> материалов из {{ total }}</span>
                {% if query %}
                <span class="stat-chip">Запрос: «{{ query }}»</span>
                <a href="/">Сбросить поиск</a>
                {% endif %}
                <span class="timestamp">Последнее обновление: {{ updated_at }}</span>
            </div>

            {% if items %}
            <section class="cards">
                {% for item in items %}
                <article class="card" style="--accent: {{ item.accent }};">
                    <div class="card-header">
                        <span class="source-pill">{{ item.source }}</span>
                        <span class="published">{{ item.time }}</span>
                    </div>
                    <div class="pictogram-wrapper">
                        <img src="data:image/png;base64,{{ item.pictogram }}" alt="Плакат новости" loading="lazy" />
                    </div>
                    <div class="card-body">
                        <h2>{{ item.title_display }}</h2>
                        <div class="original">
                            <span class="original-label">Оригинал</span>
                            <div>{{ item.orig_title }}</div>
                        </div>
                        <p class="description">{{ item.summary_display }}</p>
                        {% if item.orig_desc %}
                        <p class="original">{{ item.orig_desc }}</p>
                        {% endif %}
                        <div class="card-footer">
                            <a href="{{ item.link }}" target="_blank" rel="noopener">Читать источник</a>
                            {% if item.image %}
                            <a href="{{ item.image }}" target="_blank" rel="noopener">Первичный визуал</a>
                            {% endif %}
                            <span class="timestamp">{{ item.relative_time }}</span>
                        </div>
                    </div>
                </article>
                {% endfor %}
            </section>
            {% else %}
            <div class="no-results">Не найдено материалов по текущему запросу. Попробуйте изменить ключевые слова или отключите фильтр.</div>
            {% endif %}

            {% if view_all and all_news %}
            <section class="all-news">
                <h2>Все загруженные материалы</h2>
                <ul>
                    {% for entry in all_news %}
                    <li>
                        <span class="source">{{ entry.source }}</span>
                        <a href="{{ entry.link }}" target="_blank" rel="noopener">{{ entry.title }}</a>
                        <span class="time">{{ entry.time }} · {{ entry.relative_time }}</span>
                    </li>
                    {% endfor %}
                </ul>
            </section>
            {% endif %}

            <footer class="note">
                Источники: BBC, Al Jazeera, Jerusalem Post, Haaretz, Times of Israel, Kyiv Independent, Guardian, Associated Press, Deutsche Welle, Sky News. Данные обновляются на лету; кэширование используется для ускорения и экономии запросов.
            </footer>
        </div>
    </main>
</body>
</html><|MERGE_RESOLUTION|>--- conflicted
+++ resolved
@@ -622,22 +622,12 @@
             form.controls .control-actions {
                 flex-direction: column;
                 justify-content: stretch;
-<<<<<<< HEAD
                 align-items: stretch;
             }
 
             form.controls button {
                 flex: 1 1 auto;
                 width: 100%;
-=======
-                width: 100%;
-            }
-
-            form.controls button {
-                flex: 1 1 100%;
-                width: 100%;
-                text-align: center;
->>>>>>> 25107e91
             }
 
             .summary-bar {
@@ -666,10 +656,6 @@
             .card-footer {
                 flex-direction: column;
                 align-items: stretch;
-<<<<<<< HEAD
-=======
-
->>>>>>> 25107e91
             }
 
             .card-footer a,
