--- conflicted
+++ resolved
@@ -213,10 +213,7 @@
             gap: 12px;
             justify-content: flex-start;
             width: 100%;
-<<<<<<< HEAD
-            min-width: 0;
-=======
->>>>>>> 76321e75
+
         }
 
         form.controls button {
@@ -660,37 +657,7 @@
             .card-footer {
                 flex-direction: column;
                 align-items: stretch;
-<<<<<<< HEAD
-=======
-            }
-
-            .summary-bar {
-                flex-direction: column;
-                align-items: flex-start;
-                padding: 16px;
-            }
-
-            .summary-bar .timestamp,
-            .summary-bar a {
-                margin-left: 0;
-            }
-
-            article.card {
-                padding: 22px 18px;
-            }
-
-            .pictogram-wrapper {
-                padding: 10px;
-            }
-
-            .card-body h2 {
-                font-size: 1.4rem;
-            }
-
-            .card-footer {
-                flex-direction: column;
-                align-items: stretch;
->>>>>>> 76321e75
+
             }
 
             .card-footer a,
